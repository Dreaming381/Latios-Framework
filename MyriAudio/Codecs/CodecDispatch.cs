using System;
using Latios.Unsafe;
using Unity.Collections;
using Unity.Collections.LowLevel.Unsafe;
using Unity.Entities;
using Unity.Mathematics;

namespace Latios.Myri
{
    public enum Codec : byte
    {
<<<<<<< HEAD
=======
        Uncompressed,
>>>>>>> 156d6b2b
        ADPCM,
    }

    internal struct CodecContext
    {
        public ThreadStackAllocator threadStackAllocator;
        public int                  sampleRate;
<<<<<<< HEAD
        public float                  compressionRatio;
=======
        public float                compressionRatio;
>>>>>>> 156d6b2b
    }

    internal ref struct StereoSamples
    {
        public ReadOnlySpan<float> left;
        public ReadOnlySpan<float> right;
    }

    internal static class CodecDispatch
    {
        public static void Encode(Codec codec, ref BlobBuilder builder, ref BlobPtr<byte> codecStruct, Span<float> monoSamplesToEncode, ref CodecContext context)
        {
            switch (codec)
            {
                case Codec.ADPCM:
                    ref var data = ref builder.Allocate(ref UnsafeUtility.As<BlobPtr<byte>, BlobPtr<ADPCMCodecData> >(ref codecStruct));
                    data.Encode(ref builder, monoSamplesToEncode, ref context);
                    break;
                case Codec.ADPCM:
                    ref var data = ref builder.Allocate(ref UnsafeUtility.As<BlobPtr<byte>, BlobPtr<ADPCMCodecData> >(ref codecStruct));
                    data.Encode(ref builder, monoSamplesToEncode, ref context);
                    break;
            }
        }

        public static void Encode(Codec codec,
                                  ref BlobBuilder builder,
                                  ref BlobPtr<byte> codecStruct,
                                  Span<float>       leftSamplesToEncode,
                                  Span<float>       rightSamplesToEncode,
                                  ref CodecContext context)
        {
            switch (codec)
            {
                case Codec.ADPCM:
                    ref var data = ref builder.Allocate(ref UnsafeUtility.As<BlobPtr<byte>, BlobPtr<ADPCMCodecData> >(ref codecStruct));
                    data.Encode(ref builder, leftSamplesToEncode, rightSamplesToEncode, ref context);
                    break;
                case Codec.ADPCM:
                    ref var data = ref builder.Allocate(ref UnsafeUtility.As<BlobPtr<byte>, BlobPtr<ADPCMCodecData> >(ref codecStruct));
                    data.Encode(ref builder, leftSamplesToEncode, rightSamplesToEncode, ref context);
                    break;
            }
        }

        public static ReadOnlySpan<float> DecodeMono(Codec codec, ref BlobPtr<byte> codecStruct, int startSample, int sampleCount, ref CodecContext context)
        {
            switch (codec)
            {
<<<<<<< HEAD
=======
                case Codec.Uncompressed:
                    ref var data = ref UnsafeUtility.As<BlobPtr<byte>, BlobPtr<UncompressedCodecData> >(ref codecStruct).Value;
                    return data.DecodeSingleChannel(startSample, sampleCount, false);
>>>>>>> 156d6b2b
                case Codec.ADPCM:
                    ref var data = ref UnsafeUtility.As<BlobPtr<byte>, BlobPtr<ADPCMCodecData> >(ref codecStruct).Value;
                    return data.DecodeSingleChannel(startSample, sampleCount, false, ref context);
            }
            return default;
        }

        public static ReadOnlySpan<float> DecodeChannel(Codec codec, ref BlobPtr<byte> codecStruct, bool rightChannel, int startSample, int sampleCount, ref CodecContext context)
        {
            switch (codec)
            {
<<<<<<< HEAD
=======
                case Codec.Uncompressed:
                    ref var data = ref UnsafeUtility.As<BlobPtr<byte>, BlobPtr<UncompressedCodecData> >(ref codecStruct).Value;
                    return data.DecodeSingleChannel(startSample, sampleCount, rightChannel);
>>>>>>> 156d6b2b
                case Codec.ADPCM:
                    ref var data = ref UnsafeUtility.As<BlobPtr<byte>, BlobPtr<ADPCMCodecData> >(ref codecStruct).Value;
                    return data.DecodeSingleChannel(startSample, sampleCount, rightChannel , ref context);
            }
            return default;
        }

        public static StereoSamples DecodeStereo(Codec codec, ref BlobPtr<byte> codecStruct, bool rightChannel, int startSample, int sampleCount, ref CodecContext context)
        {
            switch (codec)
            {
<<<<<<< HEAD
=======
                case Codec.Uncompressed:
                    ref var data = ref UnsafeUtility.As<BlobPtr<byte>, BlobPtr<UncompressedCodecData> >(ref codecStruct).Value;
                    return data.DecodeBothChannels(startSample, sampleCount);
>>>>>>> 156d6b2b
                case Codec.ADPCM:
                    ref var data = ref UnsafeUtility.As<BlobPtr<byte>, BlobPtr<ADPCMCodecData> >(ref codecStruct).Value;
                    return data.DecodeBothChannels(startSample, sampleCount, ref context);
            }
            return default;
        }
    }
}
<|MERGE_RESOLUTION|>--- conflicted
+++ resolved
@@ -9,22 +9,14 @@
 {
     public enum Codec : byte
     {
-<<<<<<< HEAD
-=======
-        Uncompressed,
->>>>>>> 156d6b2b
         ADPCM,
     }
 
     internal struct CodecContext
     {
-        public ThreadStackAllocator threadStackAllocator;
-        public int                  sampleRate;
-<<<<<<< HEAD
+        public ThreadStackAllocator   threadStackAllocator;
+        public int                    sampleRate;
         public float                  compressionRatio;
-=======
-        public float                compressionRatio;
->>>>>>> 156d6b2b
     }
 
     internal ref struct StereoSamples
@@ -74,12 +66,6 @@
         {
             switch (codec)
             {
-<<<<<<< HEAD
-=======
-                case Codec.Uncompressed:
-                    ref var data = ref UnsafeUtility.As<BlobPtr<byte>, BlobPtr<UncompressedCodecData> >(ref codecStruct).Value;
-                    return data.DecodeSingleChannel(startSample, sampleCount, false);
->>>>>>> 156d6b2b
                 case Codec.ADPCM:
                     ref var data = ref UnsafeUtility.As<BlobPtr<byte>, BlobPtr<ADPCMCodecData> >(ref codecStruct).Value;
                     return data.DecodeSingleChannel(startSample, sampleCount, false, ref context);
@@ -91,12 +77,6 @@
         {
             switch (codec)
             {
-<<<<<<< HEAD
-=======
-                case Codec.Uncompressed:
-                    ref var data = ref UnsafeUtility.As<BlobPtr<byte>, BlobPtr<UncompressedCodecData> >(ref codecStruct).Value;
-                    return data.DecodeSingleChannel(startSample, sampleCount, rightChannel);
->>>>>>> 156d6b2b
                 case Codec.ADPCM:
                     ref var data = ref UnsafeUtility.As<BlobPtr<byte>, BlobPtr<ADPCMCodecData> >(ref codecStruct).Value;
                     return data.DecodeSingleChannel(startSample, sampleCount, rightChannel , ref context);
@@ -108,12 +88,6 @@
         {
             switch (codec)
             {
-<<<<<<< HEAD
-=======
-                case Codec.Uncompressed:
-                    ref var data = ref UnsafeUtility.As<BlobPtr<byte>, BlobPtr<UncompressedCodecData> >(ref codecStruct).Value;
-                    return data.DecodeBothChannels(startSample, sampleCount);
->>>>>>> 156d6b2b
                 case Codec.ADPCM:
                     ref var data = ref UnsafeUtility.As<BlobPtr<byte>, BlobPtr<ADPCMCodecData> >(ref codecStruct).Value;
                     return data.DecodeBothChannels(startSample, sampleCount, ref context);
